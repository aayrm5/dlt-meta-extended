--- conflicted
+++ resolved
@@ -585,15 +585,11 @@
                 and onboarding_row["bronze_cdc_apply_changes"]
             ):
                 self.__validate_apply_changes(onboarding_row, "bronze")
-<<<<<<< HEAD
-                cdc_apply_changes = json.dumps(self.__delete_none(onboarding_row["bronze_cdc_apply_changes"].asDict()))
-=======
                 cdc_apply_changes = json.dumps(
                     self.__delete_none(
                         onboarding_row["bronze_cdc_apply_changes"].asDict()
                     )
                 )
->>>>>>> 4307fdf5
             apply_changes_from_snapshot = None
             if ("bronze_apply_changes_from_snapshot" in onboarding_row
                     and onboarding_row["bronze_apply_changes_from_snapshot"]):
@@ -612,16 +608,11 @@
                     data_quality_expectations = self.__get_data_quality_expecations(
                         bronze_data_quality_expectations_json
                     )
-<<<<<<< HEAD
                     if onboarding_row["bronze_quarantine_table"]:
                         quarantine_target_details, quarantine_table_properties = self.__get_quarantine_details(
                             env, onboarding_row
                         )
-=======
-                    quarantine_target_details, quarantine_table_properties = self.__get_quarantine_details(
-                        env, onboarding_row
-                    )
->>>>>>> 4307fdf5
+
             append_flows, append_flows_schemas = self.get_append_flows_json(
                 onboarding_row, "bronze", env
             )
@@ -826,7 +817,6 @@
                     source_details["source_metadata"] = json.dumps(
                         self.__delete_none(source_metadata_dict)
                     )
-<<<<<<< HEAD
             if source_format.lower() == "snapshot":
                 snapshot_format = source_details_file.get("snapshot_format", None)
                 if snapshot_format is None:
@@ -835,11 +825,6 @@
                 if f"source_path_{env}" in source_details_file:
                     source_details["path"] = source_details_file[f"source_path_{env}"]
             elif source_format.lower() == "eventhub" or source_format.lower() == "kafka":
-=======
-            elif (
-                source_format.lower() == "eventhub" or source_format.lower() == "kafka"
-            ):
->>>>>>> 4307fdf5
                 source_details = source_details_file
             elif source_format.lower() == "snapshot":
                 snapshot_format = source_details_file.get("snapshot_format", None)
