--- conflicted
+++ resolved
@@ -456,49 +456,8 @@
             source_format = onboarding_row["source_format"]
             if source_format.lower() not in ["cloudfiles", "eventhub", "kafka", "delta"]:
                 raise Exception(f"Source format {source_format} not supported in DLT-META! row={onboarding_row}")
-<<<<<<< HEAD
-            source_details = {}
-            bronze_reader_config_options = {}
-            schema = None
-            bronze_reader_options_json = onboarding_row["bronze_reader_options"]
-            if bronze_reader_options_json:
-                bronze_reader_config_options = self.__delete_none(bronze_reader_options_json.asDict())
-            source_details_json = onboarding_row["source_details"]
-            if source_details_json:
-                source_details_file = self.__delete_none(source_details_json.asDict())
-                if source_format.lower() == "cloudfiles" or source_format.lower() == "delta":
-                    if f"source_path_{env}" in source_details_file:
-                        source_details["path"] = source_details_file[f"source_path_{env}"]
-                    if "source_database" in source_details_file:
-                        source_details["source_database"] = source_details_file["source_database"]
-                    if "source_table" in source_details_file:
-                        source_details["source_table"] = source_details_file["source_table"]
-                    if "source_metadata" in source_details_file:
-                        source_metadata_dict = self.__delete_none(source_details_file["source_metadata"].asDict())
-                        if "select_metadata_cols" in source_metadata_dict:
-                            select_metadata_cols = self.__delete_none(
-                                source_metadata_dict["select_metadata_cols"].asDict()
-                            )
-                            source_metadata_dict["select_metadata_cols"] = select_metadata_cols
-                        source_details["source_metadata"] = json.dumps(self.__delete_none(source_metadata_dict))
-                elif source_format.lower() == "eventhub" or source_format.lower() == "kafka":
-                    source_details = source_details_file
-                if "source_schema_path" in source_details_file:
-                    source_schema_path = source_details_file["source_schema_path"]
-                    if source_schema_path:
-                        if self.bronze_schema_mapper is not None:
-                            schema = self.bronze_schema_mapper(source_schema_path, self.spark)
-                        else:
-                            schema = self.__get_bronze_schema(source_schema_path)
-                    else:
-                        logger.info(f"no input schema provided for row={onboarding_row}")
-
-                logger.info("spark_schmea={}".format(schema))
-=======
             source_details, bronze_reader_config_options, schema = self.get_bronze_source_details_reader_options_schema(
                 onboarding_row, env)
->>>>>>> 5c056ad3
-
             bronze_target_format = "delta"
             bronze_target_details = {
                 "database": onboarding_row["bronze_database_{}".format(env)],
@@ -651,6 +610,14 @@
                     source_details["source_database"] = source_details_file["source_database"]
                 if "source_table" in source_details_file:
                     source_details["source_table"] = source_details_file["source_table"]
+                if "source_metadata" in source_details_file:
+                  source_metadata_dict = self.__delete_none(source_details_file["source_metadata"].asDict())
+                  if "select_metadata_cols" in source_metadata_dict:
+                      select_metadata_cols = self.__delete_none(
+                          source_metadata_dict["select_metadata_cols"].asDict()
+                      )
+                      source_metadata_dict["select_metadata_cols"] = select_metadata_cols
+                  source_details["source_metadata"] = json.dumps(self.__delete_none(source_metadata_dict))
             elif source_format.lower() == "eventhub" or source_format.lower() == "kafka":
                 source_details = source_details_file
             if "source_schema_path" in source_details_file:
