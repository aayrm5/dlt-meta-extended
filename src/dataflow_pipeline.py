"""DataflowPipeline provide generic DLT code using dataflowspec."""
import json
import logging
import dlt
from typing import Callable
from pyspark.sql import DataFrame
from pyspark.sql.functions import expr
from pyspark.sql.types import StructType, StructField

from src.dataflow_spec import BronzeDataflowSpec, SilverDataflowSpec, DataflowSpecUtils
from src.pipeline_readers import PipelineReaders

logger = logging.getLogger('databricks.labs.dltmeta')
logger.setLevel(logging.INFO)


class AppendFlowWriter:
    """Append Flow Writer class."""

    def __init__(self, spark, append_flow, target, struct_schema, table_properties=None, partition_cols=None):
        """Init."""
        self.spark = spark
        self.target = target
        self.append_flow = append_flow
        self.struct_schema = struct_schema
        self.table_properties = table_properties
        self.partition_cols = partition_cols

    def write_af_to_delta(self):
        """Write to Delta."""
        return dlt.read_stream(f"{self.append_flow.name}_view")

    def write_flow(self):
        """Write Append Flow."""
        if self.append_flow.create_streaming_table:
            dlt.create_streaming_table(
                name=self.target,
                table_properties=self.table_properties,
                partition_cols=self.partition_cols,
                schema=self.struct_schema,
                expect_all=None,
                expect_all_or_drop=None,
                expect_all_or_fail=None,
            )
        if self.append_flow.comment:
            comment = self.append_flow.comment
        else:
            comment = f"append_flow={self.append_flow.name} for target={self.target}"
        dlt.append_flow(name=self.append_flow.name,
                        target=self.target,
                        comment=comment,
                        spark_conf=self.append_flow.spark_conf,
                        once=self.append_flow.once,
                        )(self.write_af_to_delta)


class DataflowPipeline:
    """This class uses dataflowSpec to launch DLT.

    Raises:
        Exception: "Dataflow not supported!"

    Returns:
        [type]: [description]
    """

    def __init__(self, spark, dataflow_spec, view_name, view_name_quarantine=None,
                 custom_transform_func=None, next_snapshot_and_version: Callable = None):
        """Initialize Constructor."""
        logger.info(
            f"""dataflowSpec={dataflow_spec} ,
                view_name={view_name},
                view_name_quarantine={view_name_quarantine}"""
        )
        if isinstance(dataflow_spec, BronzeDataflowSpec) or isinstance(dataflow_spec, SilverDataflowSpec):
            self.__initialize_dataflow_pipeline(
                spark, dataflow_spec, view_name, view_name_quarantine, custom_transform_func, next_snapshot_and_version
            )
        else:
            raise Exception("Dataflow not supported!")

    def __initialize_dataflow_pipeline(
        self, spark, dataflow_spec, view_name, view_name_quarantine, custom_transform_func,
        next_snapshot_and_version: Callable
    ):
        """Initialize dataflow pipeline state."""
        self.spark = spark
        uc_enabled_str = spark.conf.get("spark.databricks.unityCatalog.enabled", "False")
        uc_enabled_str = uc_enabled_str.lower()
        self.uc_enabled = True if uc_enabled_str == "true" else False
        self.dataflowSpec = dataflow_spec
        self.view_name = view_name
        if view_name_quarantine:
            self.view_name_quarantine = view_name_quarantine
        self.custom_transform_func = custom_transform_func
        if dataflow_spec.cdcApplyChanges:
            self.cdcApplyChanges = DataflowSpecUtils.get_cdc_apply_changes(self.dataflowSpec.cdcApplyChanges)
        else:
            self.cdcApplyChanges = None
        if dataflow_spec.appendFlows:
            self.appendFlows = DataflowSpecUtils.get_append_flows(dataflow_spec.appendFlows)
        else:
            self.appendFlows = None
        if isinstance(dataflow_spec, BronzeDataflowSpec):
            self.next_snapshot_and_version = next_snapshot_and_version
            if self.next_snapshot_and_version:
                self.appy_changes_from_snapshot = DataflowSpecUtils.get_apply_changes_from_snapshot(
                    self.dataflowSpec.applyChangesFromSnapshot
                )
            else:
                if dataflow_spec.sourceFormat == "snapshot":
                    raise Exception(f"Snapshot reader function not provided for dataflowspec={dataflow_spec}!")
            if dataflow_spec.schema is not None:
                self.schema_json = json.loads(dataflow_spec.schema)
            else:
                self.schema_json = None
        else:
            self.schema_json = None
<<<<<<< HEAD
            self.next_snapshot_and_version = None
            self.appy_changes_from_snapshot = None
        if isinstance(dataflow_spec, SilverDataflowSpec):
            self.silver_schema = self.get_silver_schema()
        else:
            self.silver_schema = None
=======
        # if isinstance(dataflow_spec, SilverDataflowSpec):
        #     self.silver_schema = self.get_silver_schema()
        # else:
        self.silver_schema = None
>>>>>>> 91996f37

    def table_has_expectations(self):
        """Table has expectations check."""
        return self.dataflowSpec.dataQualityExpectations is not None

    def read(self):
        """Read DLT."""
        logger.info("In read function")
        if isinstance(self.dataflowSpec, BronzeDataflowSpec) and not self.next_snapshot_and_version:
            dlt.view(
                self.read_bronze,
                name=self.view_name,
                comment=f"input dataset view for {self.view_name}",
            )
        elif isinstance(self.dataflowSpec, SilverDataflowSpec) and not self.next_snapshot_and_version:
            dlt.view(
                self.read_silver,
                name=self.view_name,
                comment=f"input dataset view for {self.view_name}",
            )
        else:
            if not self.next_snapshot_and_version:
                raise Exception("Dataflow read not supported for {}".format(type(self.dataflowSpec)))
        if self.appendFlows:
            self.read_append_flows()

    def read_append_flows(self):
        if self.dataflowSpec.appendFlows:
            append_flows_schema_map = self.dataflowSpec.appendFlowsSchemas
            for append_flow in self.appendFlows:
                flow_schema = None
                if append_flows_schema_map:
                    flow_schema = append_flows_schema_map.get(append_flow.name)
                pipeline_reader = PipelineReaders(
                    self.spark,
                    append_flow.source_format,
                    append_flow.source_details,
                    append_flow.reader_options,
                    json.loads(flow_schema) if flow_schema else None
                )
                if append_flow.source_format == "cloudFiles":
                    dlt.view(pipeline_reader.read_dlt_cloud_files,
                             name=f"{append_flow.name}_view",
                             comment=f"append flow input dataset view for {append_flow.name}_view"
                             )
                elif append_flow.source_format == "delta":
                    dlt.view(pipeline_reader.read_dlt_delta,
                             name=f"{append_flow.name}_view",
                             comment=f"append flow input dataset view for {append_flow.name}_view"
                             )
                elif append_flow.source_format == "eventhub" or append_flow.source_format == "kafka":
                    dlt.view(pipeline_reader.read_kafka,
                             name=f"{append_flow.name}_view",
                             comment=f"append flow input dataset view for {append_flow.name}_view"
                             )
        else:
            raise Exception(f"Append Flows not found for dataflowSpec={self.dataflowSpec}")

    def write(self):
        """Write DLT."""
        if isinstance(self.dataflowSpec, BronzeDataflowSpec):
            self.write_bronze()
        elif isinstance(self.dataflowSpec, SilverDataflowSpec):
            self.write_silver()
        else:
            raise Exception(f"Dataflow write not supported for type= {type(self.dataflowSpec)}")

    def write_bronze(self):
        """Write Bronze tables."""
        bronze_dataflow_spec: BronzeDataflowSpec = self.dataflowSpec
        if bronze_dataflow_spec.sourceFormat and bronze_dataflow_spec.sourceFormat.lower() == "snapshot":
            if self.next_snapshot_and_version:
                self.apply_changes_from_snapshot()
            else:
                raise Exception("Snapshot reader function not provided!")
        elif bronze_dataflow_spec.dataQualityExpectations:
            self.write_bronze_with_dqe()
        elif bronze_dataflow_spec.cdcApplyChanges:
            self.cdc_apply_changes()
        else:
            target_path = None if self.uc_enabled else bronze_dataflow_spec.targetDetails["path"]
            dlt.table(
                self.write_to_delta,
                name=f"{bronze_dataflow_spec.targetDetails['table']}",
                partition_cols=DataflowSpecUtils.get_partition_cols(bronze_dataflow_spec.partitionColumns),
                table_properties=bronze_dataflow_spec.tableProperties,
                path=target_path,
                comment=f"bronze dlt table{bronze_dataflow_spec.targetDetails['table']}",
            )
        if bronze_dataflow_spec.appendFlows:
            self.write_append_flows()

    def write_silver(self):
        """Write silver tables."""
        silver_dataflow_spec: SilverDataflowSpec = self.dataflowSpec
        if silver_dataflow_spec.cdcApplyChanges:
            self.cdc_apply_changes()
        else:
            target_path = None if self.uc_enabled else silver_dataflow_spec.targetDetails["path"]
            dlt.table(
                self.write_to_delta,
                name=f"{silver_dataflow_spec.targetDetails['table']}",
                partition_cols=DataflowSpecUtils.get_partition_cols(silver_dataflow_spec.partitionColumns),
                table_properties=silver_dataflow_spec.tableProperties,
                path=target_path,
                comment=f"silver dlt table{silver_dataflow_spec.targetDetails['table']}",
            )
        if silver_dataflow_spec.appendFlows:
            self.write_append_flows()

    def read_bronze(self) -> DataFrame:
        """Read Bronze Table."""
        logger.info("In read_bronze func")
        pipeline_reader = PipelineReaders(
            self.spark,
            self.dataflowSpec.sourceFormat,
            self.dataflowSpec.sourceDetails,
            self.dataflowSpec.readerConfigOptions,
            self.schema_json
        )
        bronze_dataflow_spec: BronzeDataflowSpec = self.dataflowSpec
        input_df = None
        if bronze_dataflow_spec.sourceFormat == "cloudFiles":
            input_df = pipeline_reader.read_dlt_cloud_files()
        elif bronze_dataflow_spec.sourceFormat == "delta":
            return pipeline_reader.read_dlt_delta()
        elif bronze_dataflow_spec.sourceFormat == "eventhub" or bronze_dataflow_spec.sourceFormat == "kafka":
            return pipeline_reader.read_kafka()
        else:
            raise Exception(f"{bronze_dataflow_spec.sourceFormat} source format not supported")
        return self.apply_custom_transform_fun(input_df)

    def apply_custom_transform_fun(self, input_df):
        if self.custom_transform_func:
            input_df = self.custom_transform_func(input_df)
        return input_df

    def get_silver_schema(self):
        """Get Silver table Schema."""
        silver_dataflow_spec: SilverDataflowSpec = self.dataflowSpec
        source_database = silver_dataflow_spec.sourceDetails["database"]
        source_table = silver_dataflow_spec.sourceDetails["table"]
        select_exp = silver_dataflow_spec.selectExp
        where_clause = silver_dataflow_spec.whereClause
        raw_delta_table_stream = self.spark.readStream.table(
            f"{source_database}.{source_table}"
        ).selectExpr(*select_exp) if self.uc_enabled else self.spark.readStream.load(
            path=silver_dataflow_spec.sourceDetails["path"],
            format="delta"
        ).selectExpr(*select_exp)
        raw_delta_table_stream = self.__apply_where_clause(where_clause, raw_delta_table_stream)
        return raw_delta_table_stream.schema

    def __apply_where_clause(self, where_clause, raw_delta_table_stream):
        """This method apply where clause provided in silver transformations

        Args:
            where_clause (_type_): _description_
            raw_delta_table_stream (_type_): _description_

        Returns:
            _type_: _description_
        """
        if where_clause:
            where_clause_str = " ".join(where_clause)
            if len(where_clause_str.strip()) > 0:
                for where_clause in where_clause:
                    raw_delta_table_stream = raw_delta_table_stream.where(where_clause)
        return raw_delta_table_stream

    def read_silver(self) -> DataFrame:
        """Read Silver tables."""
        silver_dataflow_spec: SilverDataflowSpec = self.dataflowSpec
        source_database = silver_dataflow_spec.sourceDetails["database"]
        source_table = silver_dataflow_spec.sourceDetails["table"]
        select_exp = silver_dataflow_spec.selectExp
        where_clause = silver_dataflow_spec.whereClause
        raw_delta_table_stream = self.spark.readStream.table(
            f"{source_database}.{source_table}"
        ).selectExpr(*select_exp) if self.uc_enabled else self.spark.readStream.load(
            path=silver_dataflow_spec.sourceDetails["path"],
            format="delta"
        ).selectExpr(*select_exp)

        if where_clause:
            where_clause_str = " ".join(where_clause)
            if len(where_clause_str.strip()) > 0:
                for where_clause in where_clause:
                    raw_delta_table_stream = raw_delta_table_stream.where(where_clause)
        return self.apply_custom_transform_fun(raw_delta_table_stream)

    def write_to_delta(self):
        """Write to Delta."""
        return dlt.read_stream(self.view_name)

    def apply_changes_from_snapshot(self):
        target_path = None if self.uc_enabled else self.dataflowSpec.targetDetails["path"]
        self.create_streaming_table(None, target_path)
        dlt.apply_changes_from_snapshot(
            target=f"{self.dataflowSpec.targetDetails['table']}",
            source=lambda latest_snapshot_version:
            self.next_snapshot_and_version(latest_snapshot_version,
                                           self.dataflowSpec
                                           ),
            keys=self.appy_changes_from_snapshot.keys,
            stored_as_scd_type=self.appy_changes_from_snapshot.scd_type,
            track_history_column_list=self.appy_changes_from_snapshot.track_history_column_list,
            track_history_except_column_list=self.appy_changes_from_snapshot.track_history_except_column_list,
        )

    def write_bronze_with_dqe(self):
        """Write Bronze table with data quality expectations."""
        bronzeDataflowSpec: BronzeDataflowSpec = self.dataflowSpec
        data_quality_expectations_json = json.loads(bronzeDataflowSpec.dataQualityExpectations)

        dlt_table_with_expectation = None
        expect_or_quarantine_dict = None
        expect_all_dict, expect_all_or_drop_dict, expect_all_or_fail_dict = self.get_dq_expectations()
        if "expect_or_quarantine" in data_quality_expectations_json:
            expect_or_quarantine_dict = data_quality_expectations_json["expect_or_quarantine"]
        if bronzeDataflowSpec.cdcApplyChanges:
            self.cdc_apply_changes()
        else:
            target_path = None if self.uc_enabled else bronzeDataflowSpec.targetDetails["path"]
            if expect_all_dict:
                dlt_table_with_expectation = dlt.expect_all(expect_all_dict)(
                    dlt.table(
                        self.write_to_delta,
                        name=f"{bronzeDataflowSpec.targetDetails['table']}",
                        table_properties=bronzeDataflowSpec.tableProperties,
                        partition_cols=DataflowSpecUtils.get_partition_cols(bronzeDataflowSpec.partitionColumns),
                        path=target_path,
                        comment=f"bronze dlt table{bronzeDataflowSpec.targetDetails['table']}",
                    )
                )
            if expect_all_or_fail_dict:
                if expect_all_dict is None:
                    dlt_table_with_expectation = dlt.expect_all_or_fail(expect_all_or_fail_dict)(
                        dlt.table(
                            self.write_to_delta,
                            name=f"{bronzeDataflowSpec.targetDetails['table']}",
                            table_properties=bronzeDataflowSpec.tableProperties,
                            partition_cols=DataflowSpecUtils.get_partition_cols(bronzeDataflowSpec.partitionColumns),
                            path=target_path,
                            comment=f"bronze dlt table{bronzeDataflowSpec.targetDetails['table']}",
                        )
                    )
                else:
                    dlt_table_with_expectation = dlt.expect_all_or_fail(expect_all_or_fail_dict)(
                        dlt_table_with_expectation)
            if expect_all_or_drop_dict:
                if expect_all_dict is None and expect_all_or_fail_dict is None:
                    dlt_table_with_expectation = dlt.expect_all_or_drop(expect_all_or_drop_dict)(
                        dlt.table(
                            self.write_to_delta,
                            name=f"{bronzeDataflowSpec.targetDetails['table']}",
                            table_properties=bronzeDataflowSpec.tableProperties,
                            partition_cols=DataflowSpecUtils.get_partition_cols(bronzeDataflowSpec.partitionColumns),
                            path=target_path,
                            comment=f"bronze dlt table{bronzeDataflowSpec.targetDetails['table']}",
                        )
                    )
                else:
                    dlt_table_with_expectation = dlt.expect_all_or_drop(expect_all_or_drop_dict)(
                        dlt_table_with_expectation)
            if expect_or_quarantine_dict:
                q_partition_cols = None
                if (
                    "partition_columns" in bronzeDataflowSpec.quarantineTargetDetails
                    and bronzeDataflowSpec.quarantineTargetDetails["partition_columns"]
                ):
                    q_partition_cols = [bronzeDataflowSpec.quarantineTargetDetails["partition_columns"]]
                target_path = None if self.uc_enabled else bronzeDataflowSpec.quarantineTargetDetails["path"]
                dlt.expect_all_or_drop(expect_or_quarantine_dict)(
                    dlt.table(
                        self.write_to_delta,
                        name=f"{bronzeDataflowSpec.quarantineTargetDetails['table']}",
                        table_properties=bronzeDataflowSpec.quarantineTableProperties,
                        partition_cols=q_partition_cols,
                        path=target_path,
                        comment=f"""bronze dlt quarantine_path table
                        {bronzeDataflowSpec.quarantineTargetDetails['table']}""",
                    )
                )

    def write_append_flows(self):
        """Creates an append flow for the target specified in the dataflowSpec.

        This method creates a streaming table with the given schema and target path.
        It then appends the flow to the table using the specified parameters.

        Args:
            None

        Returns:
            None
        """
        for append_flow in self.appendFlows:
            struct_schema = None
            if self.schema_json:
                struct_schema = (
                    StructType.fromJson(self.schema_json)
                    if isinstance(self.dataflowSpec, BronzeDataflowSpec)
                    else self.silver_schema
                )
            append_flow_writer = AppendFlowWriter(
                self.spark, append_flow,
                self.dataflowSpec.targetDetails['table'],
                struct_schema,
                self.dataflowSpec.tableProperties,
                self.dataflowSpec.partitionColumns
            )
            append_flow_writer.write_flow()

    def cdc_apply_changes(self):
        """CDC Apply Changes against dataflowspec."""
        cdc_apply_changes = self.cdcApplyChanges
        if cdc_apply_changes is None:
            raise Exception("cdcApplychanges is None! ")

        struct_schema = None
        if self.schema_json:
            struct_schema = self.modify_schema_for_cdc_changes(cdc_apply_changes)

        target_path = None if self.uc_enabled else self.dataflowSpec.targetDetails["path"]

        self.create_streaming_table(struct_schema, target_path)

        apply_as_deletes = None
        if cdc_apply_changes.apply_as_deletes:
            apply_as_deletes = expr(cdc_apply_changes.apply_as_deletes)

        apply_as_truncates = None
        if cdc_apply_changes.apply_as_truncates:
            apply_as_truncates = expr(cdc_apply_changes.apply_as_truncates)

        dlt.apply_changes(
            target=f"{self.dataflowSpec.targetDetails['database']}.{self.dataflowSpec.targetDetails['table']}",
            source=self.view_name,
            keys=cdc_apply_changes.keys,
            sequence_by=cdc_apply_changes.sequence_by,
            where=cdc_apply_changes.where,
            ignore_null_updates=cdc_apply_changes.ignore_null_updates,
            apply_as_deletes=apply_as_deletes,
            apply_as_truncates=apply_as_truncates,
            column_list=cdc_apply_changes.column_list,
            except_column_list=cdc_apply_changes.except_column_list,
            stored_as_scd_type=cdc_apply_changes.scd_type,
            track_history_column_list=cdc_apply_changes.track_history_column_list,
            track_history_except_column_list=cdc_apply_changes.track_history_except_column_list,
            flow_name=cdc_apply_changes.flow_name,
            once=cdc_apply_changes.once,
            ignore_null_updates_column_list=cdc_apply_changes.ignore_null_updates_column_list,
            ignore_null_updates_except_column_list=cdc_apply_changes.ignore_null_updates_except_column_list
        )

    def modify_schema_for_cdc_changes(self, cdc_apply_changes):
        if isinstance(self.dataflowSpec, BronzeDataflowSpec) and self.schema_json is None:
            return None
        if isinstance(self.dataflowSpec, SilverDataflowSpec) and self.silver_schema is None:
            return None
        struct_schema = (
            StructType.fromJson(self.schema_json)
            if isinstance(self.dataflowSpec, BronzeDataflowSpec)
            else self.silver_schema
        )

        sequenced_by_data_type = None

        if cdc_apply_changes.except_column_list:
            modified_schema = StructType([])
            if struct_schema:
                for field in struct_schema.fields:
                    if field.name not in cdc_apply_changes.except_column_list:
                        modified_schema.add(field)
                    if field.name == cdc_apply_changes.sequence_by:
                        sequenced_by_data_type = field.dataType
                struct_schema = modified_schema
            else:
                raise Exception(f"Schema is None for {self.dataflowSpec} for cdc_apply_changes! ")

        if struct_schema and cdc_apply_changes.scd_type == "2":
            struct_schema.add(StructField("__START_AT", sequenced_by_data_type))
            struct_schema.add(StructField("__END_AT", sequenced_by_data_type))
        return struct_schema

    def create_streaming_table(self, struct_schema, target_path=None):
        expect_all_dict, expect_all_or_drop_dict, expect_all_or_fail_dict = self.get_dq_expectations()
        dlt.create_streaming_table(
            name=f"{self.dataflowSpec.targetDetails['database']}.{self.dataflowSpec.targetDetails['table']}",
            table_properties=self.dataflowSpec.tableProperties,
            partition_cols=DataflowSpecUtils.get_partition_cols(self.dataflowSpec.partitionColumns),
            path=target_path,
            schema=struct_schema,
            expect_all=expect_all_dict,
            expect_all_or_drop=expect_all_or_drop_dict,
            expect_all_or_fail=expect_all_or_fail_dict,
        )

    def get_dq_expectations(self):
        """
        Retrieves the data quality expectations for the table.

        Returns:
            A tuple containing three dictionaries:
            - expect_all_dict: A dictionary containing the 'expect_all' data quality expectations.
            - expect_all_or_drop_dict: A dictionary containing the 'expect_all_or_drop' data quality expectations.
            - expect_all_or_fail_dict: A dictionary containing the 'expect_all_or_fail' data quality expectations.
        """
        expect_all_dict = None
        expect_all_or_drop_dict = None
        expect_all_or_fail_dict = None
        if self.table_has_expectations():
            data_quality_expectations_json = json.loads(self.dataflowSpec.dataQualityExpectations)
            if "expect_all" in data_quality_expectations_json:
                expect_all_dict = data_quality_expectations_json["expect_all"]
            if "expect" in data_quality_expectations_json:
                expect_all_dict = data_quality_expectations_json["expect"]
            if "expect_all_or_drop" in data_quality_expectations_json:
                expect_all_or_drop_dict = data_quality_expectations_json["expect_all_or_drop"]
            if "expect_or_drop" in data_quality_expectations_json:
                expect_all_or_drop_dict = data_quality_expectations_json["expect_or_drop"]
            if "expect_all_or_fail" in data_quality_expectations_json:
                expect_all_or_fail_dict = data_quality_expectations_json["expect_all_or_fail"]
            if "expect_or_fail" in data_quality_expectations_json:
                expect_all_or_fail_dict = data_quality_expectations_json["expect_or_fail"]
        return expect_all_dict, expect_all_or_drop_dict, expect_all_or_fail_dict

    def run_dlt(self):
        """Run DLT."""
        logger.info("in run_dlt function")
        self.read()
        self.write()

    @staticmethod
<<<<<<< HEAD
    def invoke_dlt_pipeline(spark, layer, custom_transform_func=None, next_snapshot_and_version: Callable = None):
=======
    def invoke_dlt_pipeline(spark, layer, bronze_custom_transform_func=None, silver_custom_transform_func=None):
>>>>>>> 91996f37
        """Invoke dlt pipeline will launch dlt with given dataflowspec.

        Args:
            spark (_type_): _description_
            layer (_type_): _description_
        """
        if "bronze" == layer.lower():
            dataflowspec_list = DataflowSpecUtils.get_bronze_dataflow_spec(spark)
            DataflowPipeline._launch_dlt_flow(spark, "bronze", dataflowspec_list, bronze_custom_transform_func)
        elif "silver" == layer.lower():
            dataflowspec_list = DataflowSpecUtils.get_silver_dataflow_spec(spark)
            DataflowPipeline._launch_dlt_flow(spark, "silver", dataflowspec_list, silver_custom_transform_func)
        elif "bronze_silver" == layer.lower():
            bronze_dataflowspec_list = DataflowSpecUtils.get_bronze_dataflow_spec(spark)
            DataflowPipeline._launch_dlt_flow(
                spark, "bronze", bronze_dataflowspec_list, bronze_custom_transform_func
            )
            silver_dataflowspec_list = DataflowSpecUtils.get_silver_dataflow_spec(spark)
            DataflowPipeline._launch_dlt_flow(
                spark, "silver", silver_dataflowspec_list, silver_custom_transform_func
            )

    @staticmethod
    def _launch_dlt_flow(spark, layer, dataflowspec_list, custom_transform_func=None):
        for dataflowSpec in dataflowspec_list:
            logger.info("Printing Dataflow Spec")
            logger.info(dataflowSpec)
            quarantine_input_view_name = None
            if isinstance(dataflowSpec, BronzeDataflowSpec) and dataflowSpec.quarantineTargetDetails is not None \
                    and dataflowSpec.quarantineTargetDetails != {}:
                quarantine_input_view_name = (
                    f"{dataflowSpec.quarantineTargetDetails['table']}"
                    f"_{layer}_quarantine_inputView"
                )
            else:
                logger.info("quarantine_input_view_name set to None")
            dlt_data_flow = DataflowPipeline(
                spark,
                dataflowSpec,
                f"{dataflowSpec.targetDetails['table']}_{layer}_inputView",
                quarantine_input_view_name,
                custom_transform_func,
                next_snapshot_and_version
            )
            dlt_data_flow.run_dlt()<|MERGE_RESOLUTION|>--- conflicted
+++ resolved
@@ -115,20 +115,12 @@
             else:
                 self.schema_json = None
         else:
-            self.schema_json = None
-<<<<<<< HEAD
             self.next_snapshot_and_version = None
             self.appy_changes_from_snapshot = None
         if isinstance(dataflow_spec, SilverDataflowSpec):
             self.silver_schema = self.get_silver_schema()
         else:
             self.silver_schema = None
-=======
-        # if isinstance(dataflow_spec, SilverDataflowSpec):
-        #     self.silver_schema = self.get_silver_schema()
-        # else:
-        self.silver_schema = None
->>>>>>> 91996f37
 
     def table_has_expectations(self):
         """Table has expectations check."""
@@ -564,11 +556,12 @@
         self.write()
 
     @staticmethod
-<<<<<<< HEAD
-    def invoke_dlt_pipeline(spark, layer, custom_transform_func=None, next_snapshot_and_version: Callable = None):
-=======
-    def invoke_dlt_pipeline(spark, layer, bronze_custom_transform_func=None, silver_custom_transform_func=None):
->>>>>>> 91996f37
+    def invoke_dlt_pipeline(spark,
+                            layer,
+                            bronze_custom_transform_func=None,
+                            silver_custom_transform_func=None,
+                            next_snapshot_and_version: Callable = None
+                           ):
         """Invoke dlt pipeline will launch dlt with given dataflowspec.
 
         Args:
@@ -592,7 +585,12 @@
             )
 
     @staticmethod
-    def _launch_dlt_flow(spark, layer, dataflowspec_list, custom_transform_func=None):
+    def _launch_dlt_flow(spark,
+                         layer,
+                         dataflowspec_list,
+                         custom_transform_func=None,
+                         next_snapshot_and_version: Callable = None
+                        ):
         for dataflowSpec in dataflowspec_list:
             logger.info("Printing Dataflow Spec")
             logger.info(dataflowSpec)
